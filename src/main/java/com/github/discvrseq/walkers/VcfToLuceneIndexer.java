package com.github.discvrseq.walkers;

import com.github.discvrseq.tools.DiscvrSeqProgramGroup;
import com.github.discvrseq.util.CsvUtils;
import com.opencsv.ICSVWriter;
import htsjdk.samtools.SAMSequenceDictionary;
import htsjdk.samtools.SAMSequenceRecord;
import htsjdk.samtools.ValidationStringency;
import htsjdk.variant.variantcontext.Allele;
import htsjdk.variant.variantcontext.Genotype;
import htsjdk.variant.variantcontext.VariantContext;
import htsjdk.variant.vcf.*;
import org.apache.commons.lang3.StringUtils;
import org.apache.commons.lang3.math.NumberUtils;
import org.apache.lucene.analysis.standard.StandardAnalyzer;
import org.apache.lucene.document.*;
import org.apache.lucene.index.IndexWriter;
import org.apache.lucene.index.IndexWriterConfig;
import org.apache.lucene.index.IndexableField;
import org.apache.lucene.search.Sort;
import org.apache.lucene.search.SortField;
import org.apache.lucene.search.SortedNumericSortField;
import org.apache.lucene.store.FSDirectory;
import org.apache.lucene.util.BytesRef;
import org.apache.lucene.util.NumericUtils;
import org.broadinstitute.barclay.argparser.Argument;
import org.broadinstitute.barclay.argparser.CommandLineProgramProperties;
import org.broadinstitute.barclay.help.DocumentedFeature;
import org.broadinstitute.hellbender.cmdline.StandardArgumentDefinitions;
import org.broadinstitute.hellbender.engine.*;
import org.broadinstitute.hellbender.exceptions.GATKException;

import javax.annotation.Nullable;
import java.io.IOException;
import java.util.*;
import java.util.concurrent.Callable;
import java.util.concurrent.Executors;
import java.util.concurrent.ScheduledExecutorService;
import java.util.stream.Collectors;

/**
 * This tool accepts a VCF, iterates the variants and writes the results to a lucene search index.
 * It accepts a list of INFO annotations that will be indexed per site.
 *
 * <h3>Usage example:</h3>
 * <pre>
 *  java -jar DISCVRseq.jar VcfToLuceneIndexer
 *     -V myVcf.gz \
 *     -O /directory/for/output/
 *     -IF AF
 * </pre>
 */
@DocumentedFeature
@CommandLineProgramProperties(
        summary = "This tool accepts a VCF, iterates the variants, and writes the results to a lucene search index",
        oneLineSummary = "Index a VCF using Apache Lucene",
        programGroup = DiscvrSeqProgramGroup.class
)
public class VcfToLuceneIndexer extends VariantWalker {
    public static final int MAX_VALUES_TO_PRINT = 200;

    @Argument(fullName = StandardArgumentDefinitions.OUTPUT_LONG_NAME, shortName = StandardArgumentDefinitions.OUTPUT_SHORT_NAME, doc = "Output file (if not provided, defaults to STDOUT)", optional = true)
    GATKPath outDir;

    @Argument(fullName = "index-stats", doc = "A file where a TSV of summary information about each indexed field will be written, including min/max value and a list of unique values", optional = true)
    GATKPath indexStatsPath;

    @Argument(doc="Info fields to index", fullName = "info-field", shortName = "IF", optional = true)
    List<String> infoFieldsToIndex;

    @Argument(fullName = "threads", doc="The number of threads to use.", optional=true)
    public int threads = 1;

    @Argument(fullName = "allow-missing-fields", doc="If true, the tool will warn, rather than fail, if a non-existent --info-field is requested.", optional=true)
    public boolean allowMissingFields = false;

    @Argument(fullName= "validation-stringency", doc = "The level of validation, either LENIENT or STRICT", common = true, optional = true)
    protected ValidationStringency stringency = ValidationStringency.STRICT;

    private IndexWriter writer = null;

    private final IndexStats stats = new IndexStats();

    private FSDirectory index = null;

    private StandardAnalyzer analyzer = null;

    @Override
    public boolean useVariantAnnotations() {
        return true;
    }

    @Override
    public void onTraversalStart() {
        analyzer = new StandardAnalyzer();

        try {
            index = FSDirectory.open(outDir.toPath());
        } catch(IOException e) {
            analyzer.close();
            throw new GATKException(e.getMessage(), e);
        }

        IndexWriterConfig config = new IndexWriterConfig(analyzer);
        config.setIndexSort(new Sort(new SortField("genomicPosition", SortField.Type.INT, false)));

        try {
            writer = new IndexWriter(index, config);
        } catch (IOException e) {
            throw new GATKException(e.getMessage(), e);
        }

        VCFHeader header = (VCFHeader) getHeaderForFeatures(getDrivingVariantsFeatureInput());

        List<String> missing = new ArrayList<>();
        for (String field : infoFieldsToIndex) {
            if (!header.hasInfoLine(field)) {
                if (allowMissingFields) {
                    missing.add(field);
                }
                else {
                    throw new GATKException("Non-existent INFO field key: " + field);
                }
            }
            else {
                stats.addField(header.getInfoHeaderLine(field));
            }
        }

        if (!missing.isEmpty()) {
            logger.warn("The following fields were requested but not present: " + StringUtils.join(missing, ","));
        }

        dict = getBestAvailableSequenceDictionary();

        if (threads > 1) {
            executor = Executors.newScheduledThreadPool(threads);
        }
    }

    private ScheduledExecutorService executor = null;

    private SAMSequenceDictionary dict = null;

    private long sites = 0;

    private int getGenomicPosition(String contig, int start){
        int pos = start;

        // Add the length of each prior contig:
        for (SAMSequenceRecord sr : dict.getSequences()) {
            if (sr.getSequenceName().equals(contig)) {
                break;
            }

            pos += sr.getSequenceLength();
        }

        return pos;
    }

    @Override
    public void apply(VariantContext variant, ReadsContext readsContext, ReferenceContext referenceContext, FeatureContext featureContext) {
        if (executor != null) {
            try {
                executor.invokeAll(Collections.singletonList(new ApplyRunner(variant, referenceContext)));
            } catch (InterruptedException e) {
                throw new IllegalStateException("Error running VcfToLuceneIndexer", e);
            }
        } else {
            new ApplyRunner(variant, referenceContext).call();
        }

        sites++;
    }

    public class ApplyRunner implements Callable<Boolean> {
        final VariantContext variant;
        final ReferenceContext referenceContext;

        public ApplyRunner(VariantContext variant, ReferenceContext referenceContext) {
            this.variant = variant;
            this.referenceContext = referenceContext;
        }

        @Override
        public Boolean call() {
            final VCFHeader header = getHeaderForVariants();

            // Index each ALT by itself:
            for (Allele alt : variant.getAlternateAlleles()) {
                Document doc = new Document();
                int alleleIdx = variant.getAlleleIndex(alt); // includes REF
                int altAlleleIndex = alleleIdx - 1;

                for (String infoField : infoFieldsToIndex) {
                    if (variant.hasAttribute(infoField) && variant.getAttribute(infoField) != null) {
                        final VCFInfoHeaderLine line = header.getInfoHeaderLine(infoField);
                        final VCFHeaderLineType datatype = line.getType();

                        if (line.getCountType() == VCFHeaderLineCount.A) {
                            List<Object> vals = variant.getAttributeAsList(infoField);
                            if (vals.size() != variant.getAlternateAlleles().size()) {
                                String msg = "Incorrect number of annotations for " + infoField + ". Expected: " + variant.getAlternateAlleles().size() + ", found: " + vals.size() + ". Value: " + variant.getAttribute(infoField) + ", at " + variant.toStringWithoutGenotypes();
                                if (stringency == ValidationStringency.STRICT) {
                                    throw new GATKException(msg);
                                }
                                else {
                                    logger.warn(msg + ", skipping");
                                    continue;
                                }
                            }

                            Object val = vals.get(altAlleleIndex);
                            if (val != null) {
                                addFieldToDocument(doc, datatype, infoField, val);
                            }
                        }
                        else if (line.getCountType() == VCFHeaderLineCount.R) {
                            List<Object> vals = variant.getAttributeAsList(infoField);
                            if (vals.size() != variant.getNAlleles()) {
                                String msg = "Incorrect number of annotations for " + infoField + ". Expected: " + variant.getNAlleles() + ", found: " + vals.size() + ". Value: " + variant.getAttribute(infoField) + ", at " + variant.toStringWithoutGenotypes();
                                if (stringency == ValidationStringency.STRICT) {
                                    throw new GATKException(msg);
                                }
                                else {
                                    logger.warn(msg + ", skipping");
                                    continue;
                                }
                            }

                            Object val = vals.get(alleleIdx);
                            if (val != null) {
                                addFieldToDocument(doc, datatype, infoField, val);
                            }
                        }
                        else if (line.getCountType() == VCFHeaderLineCount.INTEGER || line.getCountType() == VCFHeaderLineCount.UNBOUNDED) {
                            Object val = variant.getAttribute(infoField);
                            addFieldToDocument(doc, datatype, infoField, val);
                        }
                    }
                }

                // Add standard fields
                doc.add(new TextField("contig", variant.getContig(), Field.Store.YES));
                doc.add(new SortedDocValuesField("contig", new BytesRef(variant.getContig())));

                doc.add(new TextField("ref", variant.getReference().getDisplayString(), Field.Store.YES));
                doc.add(new SortedDocValuesField("ref", new BytesRef(variant.getReference().getDisplayString())));

                doc.add(new TextField("alt", alt.getDisplayString(), Field.Store.YES));
                doc.add(new SortedDocValuesField("alt", new BytesRef(alt.getDisplayString())));

                doc.add(new IntPoint("start", variant.getStart()));
                doc.add(new StoredField("start", variant.getStart()));
                doc.add(new NumericDocValuesField("start", variant.getStart()));

                doc.add(new IntPoint("end", variant.getEnd()));
                doc.add(new StoredField("end", variant.getEnd()));
                doc.add(new NumericDocValuesField("end", variant.getEnd()));

                final int genomicPosition = getGenomicPosition(variant.getContig(), variant.getStart());
                doc.add(new IntPoint("genomicPosition", genomicPosition));
                doc.add(new StoredField("genomicPosition", genomicPosition));
                doc.add(new NumericDocValuesField("genomicPosition", genomicPosition));

                if (variant.hasGenotypes()) {
<<<<<<< HEAD
                    final String[] docValue = { null };

                    variant.getGenotypes().stream().filter(g -> !g.isFiltered() && !g.isNoCall() && g.getAlleles().contains(alt)).map(Genotype::getSampleName).sorted().forEach(sample -> {
                        doc.add(new TextField("variableSamples", sample, Field.Store.YES));

                        if (docValue[0] == null) {
                            docValue[0] = sample;
                        }
                    });

                    if (!(docValue[0] == null)) {
                        doc.add(new SortedDocValuesField("variableSamples", new BytesRef(docValue[0])));
                        docValue[0] = null;
                    }

                    variant.getGenotypes().stream().filter(g -> !g.isFiltered() && !g.isNoCall() && g.getAlleles().contains(alt) && g.isHomVar()).map(Genotype::getSampleName).sorted().forEach(sample -> {
                        doc.add(new TextField("homozygousVarSamples", sample, Field.Store.YES));

                        if (docValue[0] == null) {
                            docValue[0] = sample;
                        }
                    });

                    if (!(docValue[0] == null)) {
                        doc.add(new SortedDocValuesField("homozygousVarSamples", new BytesRef(docValue[0])));
                        docValue[0] = null;
                    }
=======
                    variant.getGenotypes().stream().filter(g -> !g.isFiltered() && !g.isNoCall() && g.getAlleles().contains(alt)).map(Genotype::getSampleName).sorted().forEach(sample -> {
                        doc.add(new TextField("variableSamples", sample, Field.Store.YES));
                        doc.add(new SortedDocValuesField("variableSamples", new BytesRef(sample)));
                    });
                    variant.getGenotypes().stream().filter(g -> !g.isFiltered() && !g.isNoCall() && g.getAlleles().contains(alt) && g.isHomVar()).map(Genotype::getSampleName).sorted().forEach(sample -> {
                        doc.add(new TextField("homozygousVarSamples", sample, Field.Store.YES));
                        doc.add(new SortedDocValuesField("homozygousVarSamples", new BytesRef(sample)));
                    });
>>>>>>> 941e808c

                    long nHet = variant.getGenotypes().stream().filter(g -> !g.isFiltered() && !g.isNoCall() && g.getAlleles().contains(alt) && g.isHet()).count();
                    doc.add(new IntPoint("nHet", (int)nHet));
                    doc.add(new StoredField("nHet", (int)nHet));
                    doc.add(new NumericDocValuesField("nHet", (int)nHet));

                    long nHomVar = variant.getGenotypes().stream().filter(g -> !g.isFiltered() && !g.isNoCall() && g.getAlleles().contains(alt) && g.isHomVar()).count();
                    doc.add(new IntPoint("nHomVar", (int)nHomVar));
                    doc.add(new StoredField("nHomVar", (int)nHomVar));
                    doc.add(new NumericDocValuesField("nHomVar", (int)nHomVar));

                    long nCalled = variant.getGenotypes().stream().filter(g -> !g.isFiltered() && !g.isNoCall()).count();
                    doc.add(new IntPoint("nCalled", (int)nCalled));
                    doc.add(new StoredField("nCalled", (int)nCalled));
                    doc.add(new NumericDocValuesField("nCalled", (int)nCalled));

                    float fractionHet = (float) nHet / (float) (nHet + nHomVar);
                    doc.add(new DoublePoint("fractionHet", fractionHet));
                    doc.add(new StoredField("fractionHet", fractionHet));
                    doc.add(new NumericDocValuesField("fractionHet", NumericUtils.doubleToSortableLong(fractionHet)));
                }

                try {
                    writer.addDocument(doc);
                } catch (IOException e) {
                    throw new GATKException(e.getMessage(), e);
                }
            }

            return true;
        }
    }

    private <T> @Nullable Collection<T> attemptToFixNumericValue(String key, Object value, Class<T> clazz) {
        // NOTE: there are situations where a numeric value can have duplicate values for a given variant/allele
        // This is sort of a hack, but in this situation we will just double-index them:
        String valueStr = value.toString();
        if (!NumberUtils.isCreatable(valueStr)) {
            if (valueStr.contains("|")) {
                try {
                    if (clazz == Double.class) {
                        return Arrays.stream(valueStr.split("\\|")).filter(x -> !x.isEmpty()).map(Double::parseDouble).map(clazz::cast).collect(Collectors.toSet());
                    } else if (clazz == Integer.class) {
                        return Arrays.stream(valueStr.split("\\|")).filter(x -> !x.isEmpty()).map(Integer::parseInt).map(clazz::cast).collect(Collectors.toSet());
                    }

                    // should never reach this
                    throw new GATKException("Attempted to parse a numeric value into something other than Double/Integer. This should never occur.");
                } catch (Exception e) {
                    possiblyReportBadValue(e, key, valueStr);
                    return null;
                }
            }
            else {
                possiblyReportBadValue(null, key, valueStr);
                return null;
            }
        }
        else {
            try {
                if (clazz == Double.class) {
                    return Collections.singleton(clazz.cast(Double.parseDouble(valueStr)));
                }
                else if (clazz == Integer.class) {
                    return Collections.singleton(clazz.cast(Integer.parseInt(valueStr)));
                }

                throw new GATKException("Attempted to parse a numeric value into something other than Double/Integer. This should never occur.");
            }
            catch (Exception e) {
                possiblyReportBadValue(e, key, valueStr);
                return null;
            }
        }
    }

    private final Set<String> keysWithErrors = new HashSet<>();

    private void possiblyReportBadValue(@Nullable Exception e, String key, Object fieldValue) {
        String message = "Unable to parse field: " + key + ", was: <" + fieldValue + ">. " + (e == null ? "" : e.getMessage());
        if (stringency == ValidationStringency.STRICT) {
            throw new GATKException(message);
        }
        else {
            if (!keysWithErrors.contains(key)) {
                keysWithErrors.add(key);
                logger.warn(message);
            }
        }
    }

    synchronized private void addFieldToDocument(Document doc, VCFHeaderLineType variantHeaderLineType, String key, Object fieldValue) {
        try {
            stats.inspectValue(key, fieldValue);
        }
        catch (GATKException e) {
            possiblyReportBadValue(e, key, fieldValue);
        }

        Collection<?> values = fieldValue instanceof Collection ? (Collection<?>) fieldValue : Collections.singleton(fieldValue);

        final boolean[] indexDocValue = { true };

        values.forEach(value -> {
            if (value == null || "".equals(value) || VCFConstants.EMPTY_INFO_FIELD.equals(value)) {
                return;
            }

            try {
                switch (variantHeaderLineType) {
                    case Character -> {
                        doc.add(new StringField(key, String.valueOf(value), Field.Store.YES));
<<<<<<< HEAD

                        if (indexDocValue[0]) {
                            doc.add(new SortedDocValuesField(key, new BytesRef(String.valueOf(value))));
                            indexDocValue[0] = false;
                        }
=======
                        doc.add(new SortedDocValuesField(key, new BytesRef(String.valueOf(value))));
>>>>>>> 941e808c
                    }
                    case Flag -> {
                        int x = Boolean.parseBoolean(value.toString()) ? 1 : 0;
                        doc.add(new IntPoint(key, x));
<<<<<<< HEAD

                        if (indexDocValue[0]) {
                            doc.add(new NumericDocValuesField(key, x));
                            indexDocValue[0] = false;
                        }
=======
                        doc.add(new NumericDocValuesField(key, x));
>>>>>>> 941e808c
                    }
                    case Float -> {
                        Collection<Double> parsedVals = attemptToFixNumericValue(key, value, Double.class);
                        if (parsedVals != null) {
                            final Double[] docValue = { null };

                            parsedVals.forEach(x -> {
                                doc.add(new DoublePoint(key, x));
                                doc.add(new StoredField(key, x));
<<<<<<< HEAD

                                if (docValue[0] == null) {
                                    docValue[0] = x;
                                }
=======
                                doc.add(new NumericDocValuesField(key, NumericUtils.doubleToSortableLong(x)));
>>>>>>> 941e808c
                            });

                            if (!(docValue[0] == null) && indexDocValue[0]) {
                                doc.add(new NumericDocValuesField(key, NumericUtils.doubleToSortableLong(docValue[0])));
                                indexDocValue[0] = false;
                            }
                        }
                    }
                    case Integer -> {
                        Collection<Integer> parsedVals = attemptToFixNumericValue(key, value, Integer.class);
                        if (parsedVals != null) {
                            final Integer[] docValue = { null };

                            parsedVals.forEach(x -> {
                                doc.add(new IntPoint(key, x));
                                doc.add(new StoredField(key, x));
<<<<<<< HEAD

                                if (docValue[0] == null) {
                                    docValue[0] = x;
                                }
=======
                                doc.add(new NumericDocValuesField(key, x));
>>>>>>> 941e808c
                            });

                            if (!(docValue[0] == null) && indexDocValue[0]) {
                                doc.add(new NumericDocValuesField(key, docValue[0]));
                                indexDocValue[0] = false;
                            }
                        }
                    }
                    case String -> {
                        doc.add(new TextField(key, String.valueOf(value), Field.Store.YES));

                        if (indexDocValue[0]) {
                            doc.add(new SortedDocValuesField(key, new BytesRef(String.valueOf(value))));
                            indexDocValue[0] = false;
                        }
                    }
<<<<<<< HEAD
=======
                    case String -> {
                        doc.add(new TextField(key, String.valueOf(value), Field.Store.YES));
                        doc.add(new SortedDocValuesField(key, new BytesRef(String.valueOf(value))));
                    }
>>>>>>> 941e808c
                    default -> possiblyReportBadValue(new Exception("VCF header type was not expected: " + variantHeaderLineType.name()), key, value);
                }
            }
            catch (Exception e) {
                if (stringency == ValidationStringency.STRICT) {
                    throw e;
                }
                else {
                    logger.warn("Error parsing value: " + value + ", for key: " + key);
                }
            }
        });
    }

    @Override
    public Object onTraversalSuccess() {
        logger.info("Indexing complete, total sites indexed: " + sites);

        if (executor != null) {
            executor.shutdown();
        }

        if (indexStatsPath != null) {
            try (ICSVWriter csvWriter = CsvUtils.getTsvWriter(indexStatsPath.toPath())) {
                csvWriter.writeNext(new String[]{"Key", "Type", "TotalIndexed", "ContainedMultiValuedRow", "MinVal", "MaxVal", "DistinctValues"});

                for (String key : stats.collectorMap.keySet()) {
                    IndexStats.Collector c = stats.collectorMap.get(key);

                    csvWriter.writeNext(c.getCsvRow(key));
                }
            }
            catch (IOException e) {
                throw new GATKException("Error generating index stats", e);
            }

        }

        return super.onTraversalSuccess();
    }

    @Override
    public void closeTool() {
        try {
            if (writer != null) {
                writer.close();
            }
        } catch (Throwable e) {
            logger.error("Unable to close writer", e);
        }

        try {
            if (index != null)  {
                index.close();
            }
        } catch (Throwable e) {
            logger.error("Unable to close index directory", e);
        }

        try {
            if (analyzer != null) {
                analyzer.close();
            }
        } catch (Throwable e) {
            logger.error("Unable to close analyzer", e);
        }
    }

    public static class IndexStats
    {
        private final Map<String, Collector> collectorMap = new HashMap<>();

        public void addField(VCFInfoHeaderLine line) {
            switch (line.getType()) {
                case Character, String, Flag -> collectorMap.put(line.getID(), new StringCollector());
                case Integer, Float -> collectorMap.put(line.getID(), new NumericCollector());
            }
        }

        public void inspectValue(String key, Object val) {
            collectorMap.get(key).inspect(val);
        }

        public abstract static class Collector {
            protected boolean containedMultiValue = false;
            protected long totalIndexed = 0L;

            public void inspect(Object val) {
                if (val == null || "".equals(val) || VCFConstants.EMPTY_INFO_FIELD.equals(val)) {
                    return;
                }

                if (val instanceof Collection<?> valCollection) {
                    containedMultiValue = true;
                    valCollection.forEach(this::inspectValue);
                }
                else {
                    inspectValue(val);
                }
            }

            abstract protected void inspectValue(Object val);

            abstract public String[] getCsvRow(String key);
        }

        private static class NumericCollector extends Collector {
            Double minVal = null;
            Double maxVal = null;

            @Override
            protected void inspectValue(Object val) {
                double d;
                if (val instanceof Number number) {
                    d = number.doubleValue();
                }
                else {
                    try {
                        d = Double.parseDouble(String.valueOf(val));
                    }
                    catch (Exception e) {
                        // Ignore, let reporting upstream handle this
                        return;
                    }
                }

                totalIndexed++;
                if (minVal == null || d < minVal) {
                    minVal = d;
                }

                if (maxVal == null || d > maxVal) {
                    maxVal = d;
                }
            }

            @Override
            public String[] getCsvRow(String key) {
                return new String[]{key, "Numeric", String.valueOf(totalIndexed), String.valueOf(containedMultiValue), minVal == null ? "" : String.valueOf(minVal), maxVal == null ? "" : String.valueOf(maxVal), ""};
            }
        }

        private static class StringCollector extends Collector {
            Set<Object> values = new HashSet<>();

            @Override
            protected void inspectValue(Object val) {
                if (val == null || "".equals(val) || VCFConstants.EMPTY_INFO_FIELD.equals(val)) {
                    return;
                }

                totalIndexed++;
                values.add(String.valueOf(val));
            }

            @Override
            public String[] getCsvRow(String key) {
                return new String[]{key, "String", String.valueOf(totalIndexed), String.valueOf(containedMultiValue), "", "", values.size() > MAX_VALUES_TO_PRINT ? "Too many: " + values.size() : StringUtils.join(values, ", ")};
            }
        }
    }
}<|MERGE_RESOLUTION|>--- conflicted
+++ resolved
@@ -265,7 +265,6 @@
                 doc.add(new NumericDocValuesField("genomicPosition", genomicPosition));
 
                 if (variant.hasGenotypes()) {
-<<<<<<< HEAD
                     final String[] docValue = { null };
 
                     variant.getGenotypes().stream().filter(g -> !g.isFiltered() && !g.isNoCall() && g.getAlleles().contains(alt)).map(Genotype::getSampleName).sorted().forEach(sample -> {
@@ -293,16 +292,6 @@
                         doc.add(new SortedDocValuesField("homozygousVarSamples", new BytesRef(docValue[0])));
                         docValue[0] = null;
                     }
-=======
-                    variant.getGenotypes().stream().filter(g -> !g.isFiltered() && !g.isNoCall() && g.getAlleles().contains(alt)).map(Genotype::getSampleName).sorted().forEach(sample -> {
-                        doc.add(new TextField("variableSamples", sample, Field.Store.YES));
-                        doc.add(new SortedDocValuesField("variableSamples", new BytesRef(sample)));
-                    });
-                    variant.getGenotypes().stream().filter(g -> !g.isFiltered() && !g.isNoCall() && g.getAlleles().contains(alt) && g.isHomVar()).map(Genotype::getSampleName).sorted().forEach(sample -> {
-                        doc.add(new TextField("homozygousVarSamples", sample, Field.Store.YES));
-                        doc.add(new SortedDocValuesField("homozygousVarSamples", new BytesRef(sample)));
-                    });
->>>>>>> 941e808c
 
                     long nHet = variant.getGenotypes().stream().filter(g -> !g.isFiltered() && !g.isNoCall() && g.getAlleles().contains(alt) && g.isHet()).count();
                     doc.add(new IntPoint("nHet", (int)nHet));
@@ -415,28 +404,20 @@
                 switch (variantHeaderLineType) {
                     case Character -> {
                         doc.add(new StringField(key, String.valueOf(value), Field.Store.YES));
-<<<<<<< HEAD
 
                         if (indexDocValue[0]) {
                             doc.add(new SortedDocValuesField(key, new BytesRef(String.valueOf(value))));
                             indexDocValue[0] = false;
                         }
-=======
-                        doc.add(new SortedDocValuesField(key, new BytesRef(String.valueOf(value))));
->>>>>>> 941e808c
                     }
                     case Flag -> {
                         int x = Boolean.parseBoolean(value.toString()) ? 1 : 0;
                         doc.add(new IntPoint(key, x));
-<<<<<<< HEAD
 
                         if (indexDocValue[0]) {
                             doc.add(new NumericDocValuesField(key, x));
                             indexDocValue[0] = false;
                         }
-=======
-                        doc.add(new NumericDocValuesField(key, x));
->>>>>>> 941e808c
                     }
                     case Float -> {
                         Collection<Double> parsedVals = attemptToFixNumericValue(key, value, Double.class);
@@ -446,14 +427,10 @@
                             parsedVals.forEach(x -> {
                                 doc.add(new DoublePoint(key, x));
                                 doc.add(new StoredField(key, x));
-<<<<<<< HEAD
 
                                 if (docValue[0] == null) {
                                     docValue[0] = x;
                                 }
-=======
-                                doc.add(new NumericDocValuesField(key, NumericUtils.doubleToSortableLong(x)));
->>>>>>> 941e808c
                             });
 
                             if (!(docValue[0] == null) && indexDocValue[0]) {
@@ -470,14 +447,11 @@
                             parsedVals.forEach(x -> {
                                 doc.add(new IntPoint(key, x));
                                 doc.add(new StoredField(key, x));
-<<<<<<< HEAD
 
                                 if (docValue[0] == null) {
                                     docValue[0] = x;
                                 }
-=======
-                                doc.add(new NumericDocValuesField(key, x));
->>>>>>> 941e808c
+
                             });
 
                             if (!(docValue[0] == null) && indexDocValue[0]) {
@@ -494,13 +468,6 @@
                             indexDocValue[0] = false;
                         }
                     }
-<<<<<<< HEAD
-=======
-                    case String -> {
-                        doc.add(new TextField(key, String.valueOf(value), Field.Store.YES));
-                        doc.add(new SortedDocValuesField(key, new BytesRef(String.valueOf(value))));
-                    }
->>>>>>> 941e808c
                     default -> possiblyReportBadValue(new Exception("VCF header type was not expected: " + variantHeaderLineType.name()), key, value);
                 }
             }
