package com.github.discvrseq.walkers;

import com.github.discvrseq.tools.DiscvrSeqInternalProgramGroup;
import htsjdk.samtools.SAMFileWriterImpl;
import htsjdk.samtools.SAMSequenceDictionary;
import htsjdk.samtools.util.*;
import htsjdk.variant.variantcontext.*;
import htsjdk.variant.variantcontext.writer.Options;
import htsjdk.variant.variantcontext.writer.VariantContextWriter;
import htsjdk.variant.vcf.*;
import org.broadinstitute.barclay.argparser.Argument;
import org.broadinstitute.barclay.argparser.CommandLineProgramProperties;
import org.broadinstitute.barclay.help.DocumentedFeature;
import org.broadinstitute.hellbender.cmdline.StandardArgumentDefinitions;
import org.broadinstitute.hellbender.engine.FeatureContext;
import org.broadinstitute.hellbender.engine.ReadsContext;
import org.broadinstitute.hellbender.engine.ReferenceContext;
import org.broadinstitute.hellbender.engine.VariantWalker;
import org.broadinstitute.hellbender.utils.Utils;
import org.broadinstitute.hellbender.utils.reference.ReferenceUtils;
import org.broadinstitute.hellbender.utils.variant.GATKVariantContextUtils;

import java.io.File;
import java.util.*;

/**
 * This tool was originally created as part of an annotation pipeline for non-human data.  The input VCF from another species (or genome build) would be lifted to the human genome and annotated
 * in those coordinates. Lifeover must be performed using Picard Tools LiftoverVcf, which annotates lifted variants with the values for ORIGNAL_CONTIG, ORGINAL_START and ORIGINAL_ALLELE.  This tool
 * reads one of these lifted VCFs, and writes a new sorted VCF in which the original coordinates are restored.
 *
 * <h3>Usage example:</h3>
 * <pre>
 *  java -jar DISCVRseq.jar BackportLiftedVcf \
 *     -R currentGenome.fasta \
 *     -targetFasta targetGenomes.fasta \
 *     -V myVCF.vcf \
 *     -O output.vcf.gz
 * </pre>
 */
@DocumentedFeature
@CommandLineProgramProperties(
        summary = "This is a fairly specialized tool designed to restore the original coorindate in a VCF after liftover (created using Picard LiftoverVcf), back to the coordinates of the original genome.  It does this by reading the ORIGNAL_CONTIG, ORGINAL_START and ORIGINAL_ALLELE annotations left by Picard.",
        oneLineSummary = "Backport lifted VCF to the original coordinates",
        programGroup = DiscvrSeqInternalProgramGroup.class
)
public class BackportLiftedVcf extends VariantWalker {
    @Argument(doc="File to which variants should be written", fullName = StandardArgumentDefinitions.OUTPUT_LONG_NAME, shortName = StandardArgumentDefinitions.OUTPUT_SHORT_NAME, optional = false)
    public String outFile = null;

    @Argument(doc="Target FASTA file", fullName = "targetFasta", shortName = "targetFasta", optional = false)
    public String targetGenome = null;

    private SortingCollection<VariantContext> sorter;
    private VCFHeader outputHeader;

    private final int MAX_RECORDS_IN_RAM = SAMFileWriterImpl.getDefaultMaxRecordsInRam();

    public static final String ORIGINAL_CONTIG = "OriginalContig";
    public static final String ORIGINAL_START = "OriginalStart";
    public static final String ORIGINAL_ALLELES = "OriginalAlleles";

    public static final String LIFTED_CONTIG = "LiftedContig";
    public static final String LIFTED_START = "LiftedStart";
    public static final String LIFTED_STOP = "LiftedStop";

    private static final List<VCFInfoHeaderLine> ATTRS = CollectionUtil.makeList(
            new VCFInfoHeaderLine(LIFTED_CONTIG, 1, VCFHeaderLineType.String, "The name of the contig/chromosome after liftover."),
            new VCFInfoHeaderLine(LIFTED_START, 1, VCFHeaderLineType.Integer, "The start position of the variant on the lifted contig."),
            new VCFInfoHeaderLine(LIFTED_STOP, 1, VCFHeaderLineType.Integer, "The end position of the variant on the lifted contig.")
    );

    private final Log log = Log.getInstance(BackportLiftedVcf.class);

    @Override
    public void onTraversalStart() {
        Utils.nonNull(outFile);

        Utils.nonNull(getHeaderForVariants().getInfoHeaderLine(ORIGINAL_CONTIG), "The input VCF lacks the " + ORIGINAL_CONTIG + " annotation");
        Utils.nonNull(getHeaderForVariants().getInfoHeaderLine(ORIGINAL_START), "The input VCF lacks the " + ORIGINAL_START + " annotation");
        Utils.nonNull(getHeaderForVariants().getInfoHeaderLine(ORIGINAL_ALLELES), "The input VCF lacks the " + ORIGINAL_ALLELES + " annotation");

        prepareVcfHeader();
        initializeSorter(outputHeader);
    }

    private void prepareVcfHeader(){
        VCFHeader header = getHeaderForVariants();

        Set<VCFHeaderLine> lines = new LinkedHashSet<>(header.getMetaDataInInputOrder());
        lines.remove(header.getInfoHeaderLine(ORIGINAL_CONTIG));
        lines.remove(header.getInfoHeaderLine(ORIGINAL_START));
        lines.remove(header.getInfoHeaderLine(ORIGINAL_ALLELES));

        outputHeader = new VCFHeader(lines, header.getSampleNamesInOrder());

        File targetFasta = new File(targetGenome);
        IOUtil.assertFileIsReadable(targetFasta);

        File dict = new File(ReferenceUtils.getFastaDictionaryFileName(targetGenome));
        IOUtil.assertFileIsReadable(dict);

        SAMSequenceDictionary sequenceDictionary = ReferenceUtils.loadFastaDictionary(dict);
        outputHeader.setSequenceDictionary(sequenceDictionary);

        for (final VCFInfoHeaderLine line : ATTRS) {
            outputHeader.addMetaDataLine(line);
        }
    }

    private void initializeSorter(VCFHeader outputHeader) {
        File tmpDir = IOUtil.getDefaultTmpDir();
        if (!tmpDir.exists()) {
            tmpDir.mkdirs();
        }

        sorter = SortingCollection.newInstance(
                VariantContext.class,
                new VCFRecordCodec(outputHeader, true),
                outputHeader.getVCFRecordComparator(),
                MAX_RECORDS_IN_RAM, tmpDir.toPath());
    }

    @Override
    public void apply(VariantContext variant, ReadsContext readsContext, ReferenceContext referenceContext, FeatureContext featureContext) {
        String origChr = variant.getContig();
        int origStart = variant.getStart();
        int origStop = variant.getEnd();

        String targetChr = variant.getAttributeAsString(ORIGINAL_CONTIG, null);
        Utils.nonNull(targetChr, "Missing annotation for " + ORIGINAL_CONTIG + " at position: " + origChr + " " + origStart);

        if (outputHeader.getSequenceDictionary().getSequence(targetChr) == null){
            throw new IllegalArgumentException("Unknown contig: " + targetChr + " at position: " + origChr + " " + origStart);
        }

        int targetStart = variant.getAttributeAsInt(ORIGINAL_START, -1);
        if (targetStart == -1){
            throw new IllegalArgumentException("Missing annotation for " + ORIGINAL_START + " at position: " + origChr + " " + origStart);
        }

        List<Allele> targetAlleles = new ArrayList<>();
        List<String> origAlleles = variant.getAttributeAsStringList(ORIGINAL_ALLELES, null);
        if (origAlleles == null || origAlleles.isEmpty()){
            targetAlleles = variant.getAlleles();
        }
        else {
            if (origAlleles.size() != variant.getAlleles().size()){
                throw new IllegalArgumentException("Original alleles listed for position: " + origChr + " " + origStart + " do not have the same number as the alleles at this site");
            }

            int idx = 0;
            for (String bases : origAlleles){
                targetAlleles.add(Allele.create(bases, idx ==0));
                idx++;
            }
        }

        //the original variant is always in forward orientation
        int targetEnd = targetStart + targetAlleles.get(0).length() - 1;

        VariantContextBuilder vcb = new VariantContextBuilder(variant);
        vcb.chr(targetChr);
        vcb.start(targetStart);
        vcb.stop(targetEnd);
        vcb.alleles(targetAlleles);

        vcb.genotypes(fixGenotypes(variant.getGenotypes(), variant.getAlleles(), vcb.getAlleles()));

        vcb.attribute(LIFTED_CONTIG, origChr);
        vcb.attribute(LIFTED_START, origStart);
        vcb.attribute(LIFTED_STOP, origStop);

        vcb.rmAttribute(ORIGINAL_CONTIG);
        vcb.rmAttribute(ORIGINAL_START);
        vcb.rmAttribute(ORIGINAL_ALLELES);

        sorter.add(vcb.make());
    }

    private GenotypesContext fixGenotypes(final GenotypesContext originals, List<Allele> originalAlleles, List<Allele> newAlleles) {
        if (originalAlleles.equals(newAlleles)) {
            return originals;
        }

        final GenotypesContext fixedGenotypes = GenotypesContext.create(originals.size());
        for (final Genotype genotype : originals) {
            final List<Allele> fixedAlleles = new ArrayList<>();
            for (final Allele allele : genotype.getAlleles()) {
                if (allele.isSymbolic() || allele.isNoCall()){
                    fixedAlleles.add(allele);
                }
                else {
                    int idx = originalAlleles.indexOf(allele);
                    if (idx == -1) {
                        throw new IllegalStateException("Allele not found: " + allele.toString() + ", " + originalAlleles + "/ " + newAlleles);
                    }
                    fixedAlleles.add(newAlleles.get(idx));
                }
            }
            fixedGenotypes.add(new GenotypeBuilder(genotype).alleles(fixedAlleles).make());
        }
        return fixedGenotypes;
    }

    @Override
    public Object onTraversalSuccess() {
        writeSortedOutput(outputHeader, sorter);

        return null;
    }

    private void writeSortedOutput(final VCFHeader outputHeader, final SortingCollection<VariantContext> sortedOutput) {
        final ProgressLogger writeProgress = new ProgressLogger(log, 25000, "wrote", "records");
        final EnumSet<Options> options = createOutputVariantIndex ? EnumSet.of(Options.INDEX_ON_THE_FLY) : EnumSet.noneOf(Options.class);
        if (lenientVCFProcessing) {
            options.add(Options.ALLOW_MISSING_FIELDS_IN_HEADER);
        }

        final VariantContextWriter out = GATKVariantContextUtils.createVCFWriter(
<<<<<<< HEAD
                new File(outFile).toPath(),
=======
                new File(outFile),
>>>>>>> 0d725a72
                outputHeader.getSequenceDictionary(),
                createOutputVariantMD5,
                options.toArray(new Options[options.size()]));

        out.writeHeader(outputHeader);
        for (final VariantContext variantContext : sortedOutput) {
            out.add(variantContext);
            writeProgress.record(variantContext.getContig(), variantContext.getStart());
        }
        out.close();
    }

    @Override
    public boolean requiresReference() {
        return true;
    }
}<|MERGE_RESOLUTION|>--- conflicted
+++ resolved
@@ -217,11 +217,7 @@
         }
 
         final VariantContextWriter out = GATKVariantContextUtils.createVCFWriter(
-<<<<<<< HEAD
                 new File(outFile).toPath(),
-=======
-                new File(outFile),
->>>>>>> 0d725a72
                 outputHeader.getSequenceDictionary(),
                 createOutputVariantMD5,
                 options.toArray(new Options[options.size()]));
